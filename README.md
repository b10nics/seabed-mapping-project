# Seabed Classification using Integrated Acoustic Data and Machine Learning

**Authors (of original research concept):** Esraa E. Abouelmaaty, Obed Omane Okyere, José Manuel Echevarría Rubio
<<<<<<< HEAD
**Date (of original research):** April 8th, 2025
=======
**Date (of original research concept):** April 8th, 2025
>>>>>>> bf66e61e
**Script Author/Maintainer:** [b10nics]

## Project Overview

<<<<<<< HEAD
This project implements a seabed classification workflow using integrated multibeam echosounder (MBES) data and machine learning algorithms.
=======
This project implements a seabed classification workflow using integrated multibeam echosounder (MBES) data and machine learning algorithms. It is based on the research paper titled "Seabed Classification in Northwest Fernandina Island using Integrated Acoustic Data and Machine Learning: Comparing Random Forest Performance at 5m vs. 10m Resolution."
>>>>>>> bf66e61e

The primary goal is to classify the seabed into distinct categories based on bathymetry, backscatter, and derived terrain features. This script automates the following processes:
1.  **Terrain Analysis:** Calculation of morphological features (Slope, Aspect, TRI, TPI, Roughness, Hillshade) from a bathymetry GeoTIFF.
2.  **Data Alignment:** Optional alignment of a backscatter GeoTIFF to the bathymetry grid.
3.  **Feature Engineering:** Stacking of bathymetry, (aligned) backscatter, and terrain features into a multi-band GeoTIFF.
4.  **Ground Truth Integration:** Extraction of feature values at ground truth point locations (from a CSV file), including reprojection to match the raster CRS.
5.  **Supervised Classification:** Training and application of a Random Forest classifier, including hyperparameter tuning via GridSearchCV.
6.  **Unsupervised Classification:** Application of K-Means clustering for an exploratory perspective.
7.  **Output Generation:** Creation of GeoTIFF classification maps for both Random Forest and K-Means results.

<<<<<<< HEAD
## Summary of Latest Run Results
=======
## Recent Script Updates
*   **Path Handling:** The script now uses absolute paths for input and output directories, derived from the script's own location. This resolves previous "No such file or directory" errors by ensuring file operations target the correct locations, irrespective of the initial working directory or `os.chdir()` calls (which has been removed).
*   **PROJ_LIB:** Added `/opt/conda/share/proj` to the search paths for the PROJ library, enhancing compatibility in Conda environments.
*   **Plotting (Ongoing):** The plotting function for rasters has been simplified. Note: There are known issues with `FormatStrFormatter` for discrete classification map colorbars which may cause plotting errors (these errors do not affect the generation of the GeoTIFF classification maps themselves).

## Summary of Latest Run Results (as of YYYY-MM-DD)
>>>>>>> bf66e61e

The script successfully processed the example dataset (`bathy_cube_10_filled_5x5.tiff`, `back_10_filled_5x5.tiff`, `ground_truth_samples_removed.csv`):

*   **Input Data:**
    *   Bathymetry: 3299x1907 pixels, 10m resolution, UTM zone 15S.
    *   Backscatter: Successfully aligned to the bathymetry grid.
    *   Ground Truth: 292 points loaded and reprojected from EPSG:4326 to EPSG:32715.
*   **Feature Generation:**
    *   All terrain derivatives (Slope, Aspect, TRI, TPI, Roughness, Hillshade) were successfully generated.
    *   The final stacked raster for classification contained 7 features: Depth, Backscatter, Slope, Aspect, TRI, TPI, and Roughness.
*   **Training Data:**
    *   Feature values were extracted for all 292 ground truth points; no points were dropped due to NoData values.
    *   Classes were mapped to integers (e.g., 'Biogenic mat': 0, 'Lava flows': 4).
*   **Random Forest Classification:**
    *   The model was trained on 204 samples and tested on 88 samples.
    *   **Best Parameters (GridSearchCV):** `{'class_weight': 'balanced', 'max_depth': None, 'min_samples_leaf': 1, 'min_samples_split': 2, 'n_estimators': 100}`
    *   **Test Set Performance:**
        *   Overall Accuracy: 77.27%
        *   Kappa Coefficient: 0.727
    *   **Feature Importances (Top 3):**
        1.  Depth: ~29.22%
        2.  TPI: ~14.32%
        3.  Backscatter: ~12.46%
    *   The full classification map (`classification_rf.tif`) was generated for 485,932 valid pixels.
*   **K-Means Clustering:**
    *   Data was scaled, and K-Means (k=7) was successfully applied.
    *   The K-Means classification map (`classification_kmeans.tif`) was generated.
*   **Execution Time:** Approximately 17-19 seconds.
*   **Known Issues (from log):**
    *   Plotting of the final classification maps encountered an error: "This method only works with the ScalarFormatter." This is a Matplotlib issue with the current colorbar formatter for discrete integer maps and does not affect the GeoTIFF output.
    *   A UserWarning from scikit-learn (`X does not have valid feature names, but RandomForestClassifier was fitted with feature names`) was observed during prediction. This is generally benign if the order and number of features are consistent, but ideally, prediction data should also be a DataFrame with matching column names.

## Input Data Requirements

The script expects the following input files to be placed in the `input_data` directory (relative to the script's location):

1.  **Bathymetry File (`bathy_file_name`):**
    *   Format: GeoTIFF (`.tiff`, `.tif`)
    *   Example: `bathy_cube_10_filled_5x5.tiff`
2.  **Backscatter File (`backscatter_file_name`):** (Optional)
    *   Format: GeoTIFF (`.tiff`, `.tif`)
    *   Example: `back_10_filled_5x5.tiff`
3.  **Ground Truth CSV File (`ground_truth_csv_name`):**
    *   Format: CSV (`.csv`)
    *   Required Columns: `Longitude`, `Latitude`, `Class`
    *   Example: `ground_truth_samples_removed.csv`

## Output Files

<<<<<<< HEAD
The script generates output files in the `Outputs_SeabedClassification` directory:
=======
The script generates output files in the `Outputs_SeabedClassification` directory (relative to the script's location):
>>>>>>> bf66e61e
*   **Terrain Feature Rasters:** `slope.tif`, `aspect.tif`, `tri.tif`, `tpi.tif`, `roughness.tif`, `hillshade.tif`.
*   **Processed Backscatter:** `backscatter_aligned_to_bathy.tif`.
*   **Stacked Features:** `stacked_features_for_classification.tif`.
*   **Classification Maps:** `classification_rf.tif`, `classification_kmeans.tif`.
*   Intermediate VRT files may also be present.

## Software and Libraries

Python 3 with the following major libraries: GDAL/OGR, Rasterio, GeoPandas, Pandas, NumPy, Scikit-learn, Matplotlib.
(See `requirements.txt` for a more detailed list).

## Setup and Installation

1.  **Clone the repository.**
2.  **Install GDAL:** System-wide or via Conda is recommended (e.g., `sudo apt install gdal-bin libgdal-dev python3-gdal` or `conda install -c conda-forge gdal`).
3.  **Create a Python Virtual Environment:**
    ```bash
    python3 -m venv venv
    source venv/bin/activate
    ```
4.  **Install Python Dependencies:**
    ```bash
    pip install -r requirements.txt
    ```
    *(Ensure `requirements.txt` reflects the necessary packages).*
5.  **PROJ_LIB Environment Variable:** The script attempts to set this. If CRS errors persist, ensure it points to your PROJ data directory (e.g., `/usr/share/proj`, `/opt/conda/envs/your_env/share/proj`).

## How to Run

1.  **Prepare Data:** Place input files in the `input_data` sub-directory.
2.  **Configure Script:**
    *   Open `Seabed_classification_mod.py`.
    *   Verify `data_dir_relative` and `output_dir_relative` if your project structure differs.
    *   Adjust `bathy_file_name`, `backscatter_file_name`, `ground_truth_csv_name` if needed.
    *   Review other parameters like `n_kmeans_clusters`, `rf_cv_folds`, etc.
3.  **Execute:**
    ```bash
    python Seabed_classification_mod.py
    ```
4.  **Check Outputs:** In the `Outputs_SeabedClassification` sub-directory.

<<<<<<< HEAD
## `requirements.txt`

=======
## Creating `requirements.txt`

A basic `requirements.txt` would be:
>>>>>>> bf66e61e
```numpy
pandas
geopandas
# GDAL (python3-gdal) usually installed via system/conda
rasterio
matplotlib
scikit-learn<|MERGE_RESOLUTION|>--- conflicted
+++ resolved
@@ -1,20 +1,12 @@
 # Seabed Classification using Integrated Acoustic Data and Machine Learning
 
 **Authors (of original research concept):** Esraa E. Abouelmaaty, Obed Omane Okyere, José Manuel Echevarría Rubio
-<<<<<<< HEAD
 **Date (of original research):** April 8th, 2025
-=======
-**Date (of original research concept):** April 8th, 2025
->>>>>>> bf66e61e
 **Script Author/Maintainer:** [b10nics]
 
 ## Project Overview
 
-<<<<<<< HEAD
 This project implements a seabed classification workflow using integrated multibeam echosounder (MBES) data and machine learning algorithms.
-=======
-This project implements a seabed classification workflow using integrated multibeam echosounder (MBES) data and machine learning algorithms. It is based on the research paper titled "Seabed Classification in Northwest Fernandina Island using Integrated Acoustic Data and Machine Learning: Comparing Random Forest Performance at 5m vs. 10m Resolution."
->>>>>>> bf66e61e
 
 The primary goal is to classify the seabed into distinct categories based on bathymetry, backscatter, and derived terrain features. This script automates the following processes:
 1.  **Terrain Analysis:** Calculation of morphological features (Slope, Aspect, TRI, TPI, Roughness, Hillshade) from a bathymetry GeoTIFF.
@@ -25,16 +17,7 @@
 6.  **Unsupervised Classification:** Application of K-Means clustering for an exploratory perspective.
 7.  **Output Generation:** Creation of GeoTIFF classification maps for both Random Forest and K-Means results.
 
-<<<<<<< HEAD
 ## Summary of Latest Run Results
-=======
-## Recent Script Updates
-*   **Path Handling:** The script now uses absolute paths for input and output directories, derived from the script's own location. This resolves previous "No such file or directory" errors by ensuring file operations target the correct locations, irrespective of the initial working directory or `os.chdir()` calls (which has been removed).
-*   **PROJ_LIB:** Added `/opt/conda/share/proj` to the search paths for the PROJ library, enhancing compatibility in Conda environments.
-*   **Plotting (Ongoing):** The plotting function for rasters has been simplified. Note: There are known issues with `FormatStrFormatter` for discrete classification map colorbars which may cause plotting errors (these errors do not affect the generation of the GeoTIFF classification maps themselves).
-
-## Summary of Latest Run Results (as of YYYY-MM-DD)
->>>>>>> bf66e61e
 
 The script successfully processed the example dataset (`bathy_cube_10_filled_5x5.tiff`, `back_10_filled_5x5.tiff`, `ground_truth_samples_removed.csv`):
 
@@ -84,11 +67,8 @@
 
 ## Output Files
 
-<<<<<<< HEAD
 The script generates output files in the `Outputs_SeabedClassification` directory:
-=======
-The script generates output files in the `Outputs_SeabedClassification` directory (relative to the script's location):
->>>>>>> bf66e61e
+
 *   **Terrain Feature Rasters:** `slope.tif`, `aspect.tif`, `tri.tif`, `tpi.tif`, `roughness.tif`, `hillshade.tif`.
 *   **Processed Backscatter:** `backscatter_aligned_to_bathy.tif`.
 *   **Stacked Features:** `stacked_features_for_classification.tif`.
@@ -128,20 +108,4 @@
     ```bash
     python Seabed_classification_mod.py
     ```
-4.  **Check Outputs:** In the `Outputs_SeabedClassification` sub-directory.
-
-<<<<<<< HEAD
-## `requirements.txt`
-
-=======
-## Creating `requirements.txt`
-
-A basic `requirements.txt` would be:
->>>>>>> bf66e61e
-```numpy
-pandas
-geopandas
-# GDAL (python3-gdal) usually installed via system/conda
-rasterio
-matplotlib
-scikit-learn+4.  **Check Outputs:** In the `Outputs_SeabedClassification` sub-directory.